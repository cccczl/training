--- conflicted
+++ resolved
@@ -1,5 +1,4 @@
 from argparse import ArgumentParser
-<<<<<<< HEAD
 import numpy as np
 import torch
 from datetime import datetime
@@ -12,13 +11,7 @@
 from alias_generator import process_data
 
 CACHE_FN = "alias_tbl_{}x{}_"
-=======
-import pandas as pd
-import numpy as np
-import torch
-from datetime import datetime
-from negative_sampling import NegativeSampler
->>>>>>> 69dbe8b8
+
 
 def parse_args():
     parser = ArgumentParser(description="Train a Nerual Collaborative"
@@ -29,14 +22,8 @@
                         help='Number of negative samples for each positive test example')
     parser.add_argument('--user_scaling', default=16, type=int)
     parser.add_argument('--item_scaling', default=32, type=int)
-<<<<<<< HEAD
     parser.add_argument('--use_sampler_cache', action='store_true',
                         help='Use exiting pre-processed sampler cache. See CACHE_FN variable and use.')
-
-    return parser.parse_args()
-=======
->>>>>>> 69dbe8b8
-
     return parser.parse_args()
 
 def generate_negatives(sampler, num_negatives, users):
@@ -117,7 +104,6 @@
 
 def main():
     args = parse_args()
-<<<<<<< HEAD
 
     if not args.use_sampler_cache:
       sampler, test_chunk_size = process_raw_data(args)
@@ -140,52 +126,15 @@
                 sampler,
                 args.valid_negative,
                 neg_users)
-=======
-    
-    train_ratings = torch.LongTensor()
-    test_chunk_size = [0] * args.user_scaling
-    for chunk in range(args.user_scaling):
-        train_ratings = torch.cat((train_ratings, 
-            torch.from_numpy(np.load(args.data + '/trainx' 
-                + str(args.user_scaling) + 'x' + str(args.item_scaling) 
-                + '_' + str(chunk) + '.npz', encoding='bytes')['arr_0'])))
-        test_ratings_chunk = torch.from_numpy(np.load(args.data + '/testx' 
-                + str(args.user_scaling) + 'x' + str(args.item_scaling) 
-                + '_' + str(chunk) + '.npz', encoding='bytes')['arr_0'])
-        test_chunk_size[chunk] = test_ratings_chunk.shape[0]
-
-    nb_maxs = torch.max(train_ratings, 0)[0]
-    nb_users = nb_maxs[0].item()+1
-    nb_items = nb_maxs[1].item()+1
-
-    sampler = NegativeSampler(train_ratings, nb_users, nb_items)
-    
-    print(datetime.now(), 'Generating negative test samples...')
-    
-    test_negatives = [torch.LongTensor()] * args.user_scaling
-    test_user_offset = 0
-    for chunk in range(args.user_scaling):
-        test_negatives[chunk] = sampler.generate_test_part(
-                args.valid_negative, 
-                test_chunk_size[chunk],
-                test_user_offset) 
-        
->>>>>>> 69dbe8b8
         file_name = (args.data + '/test_negx' + str(args.user_scaling) + 'x'
                 + str(args.item_scaling) + '_' + str(chunk) + '.npz')
+        np.savez_compressed(file_name, test_negatives[chunk])
 
-        np.savez_compressed(file_name, test_negatives[chunk])
-<<<<<<< HEAD
         print(datetime.now(), 'Chunk', chunk+1, 'of', args.user_scaling, 'saved.')
         test_user_offset += test_chunk_size[chunk]
 
     print(datetime.now(), "Number of test users: {}".format(test_user_offset))
 
-=======
-        print(datetime.now(), 'Chunk ', chunk, '/', args.user_scaling, 'saved.')
-        test_user_offset += test_chunk_size[chunk]
-    
->>>>>>> 69dbe8b8
 
 if __name__ == '__main__':
     main()
